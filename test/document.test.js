"use strict";

var _ = require('lodash');
var fs = require('fs');
var expect = require('chai').expect;
var connect = require('../index').connect;
var Document = require('../index').Document;
var isDocument = require('../lib/validate').isDocument;
var Data = require('./data');
var getData1 = require('./util').data1;
var getData2 = require('./util').data2;
var validateId = require('./util').validateId;
var fail = require('./util').fail;
var expectError = require('./util').expectError;

describe('Document', function() {

    // TODO: Should probably use mock database client...
    var url = 'nedb://memory';
    //var url = 'mongodb://localhost/camo_test';
    var database = null;

    before(function(done) {
        connect(url).then(function(db) {
            database = db;
            return database.dropDatabase();
        }).then(function() {
            return done();
        });
    });

    beforeEach(function(done) {
        done();
    });

    afterEach(function(done) {
        database.dropDatabase().then(function() {}).then(done, done);
    });

    /*after(function(done) {
        database.dropDatabase().then(function() {}).then(done, done);
    });*/

    describe('instantiation', function() {
        it('should allow creation of instance', function(done) {

            class User extends Document {
                constructor() {
                    super();
                    this.firstName = String;
                    this.lastName = String;
                }
            }

            var user = User.create();
            user.firstName = 'Billy';
            user.lastName = 'Bob';

            user.save().then(function() {
                validateId(user);
            }).then(done, done);
        });

        it('should allow schema declaration via method', function(done) {

            class User extends Document {
                constructor() {
                    super();

                    this.schema({
                        firstName: String,
                        lastName: String
                    });
                }
            }

            var user = User.create();
            user.firstName = 'Billy';
            user.lastName = 'Bob';

            user.save().then(function() {
                validateId(user);
            }).then(done, done);
        });

        it('should allow creation of instance with data', function(done) {

            class User extends Document {
                constructor() {
                    super();
                    this.firstName = String;
                    this.lastName = String;
                    this.nicknames = [String];
                }
            }

            var user = User.create({
                firstName: 'Billy',
                lastName: 'Bob',
                nicknames: ['Bill', 'William', 'Will']
            });

            expect(user.firstName).to.be.equal('Billy');
            expect(user.lastName).to.be.equal('Bob');
            expect(user.nicknames).to.have.length(3);
            expect(user.nicknames).to.include('Bill');
            expect(user.nicknames).to.include('William');
            expect(user.nicknames).to.include('Will');
            
            done();
        });

        it('should allow creation of instance with references', function(done) {

            class Coffee extends Document {
                constructor() {
                    super();
                    this.temp = Number;
                }
            }

            class User extends Document {
                constructor() {
                    super();
                    this.drinks = [Coffee];
                }
            }

            var coffee = Coffee.create();
            coffee.temp = 105;

            coffee.save().then(function() {
                var user = User.create({ drinks: [coffee] });
                expect(user.drinks).to.have.length(1);
            }).then(done, done);
        });
    });

    describe('class', function() {
        it('should allow use of member variables in getters', function(done) {

            class User extends Document {
                constructor() {
                    super();
                    this.firstName = String;
                    this.lastName = String;
                }

                get fullName() {
                    return this.firstName + ' ' + this.lastName;
                }
            }

            var user = User.create();
            user.firstName = 'Billy';
            user.lastName = 'Bob';

            user.save().then(function() {
                validateId(user);
                expect(user.fullName).to.be.equal('Billy Bob');
            }).then(done, done);
        });

        it('should allow use of member variables in setters', function(done) {

            class User extends Document {
                constructor() {
                    super();
                    this.firstName = String;
                    this.lastName = String;
                }

                get fullName() {
                    return this.firstName + ' ' + this.lastName;
                }

                set fullName(name) {
                    var nameArr = name.split(' ');
                    this.firstName = nameArr[0];
                    this.lastName = nameArr[1];
                }
            }

            var user = User.create();
            user.fullName = 'Billy Bob';

            user.save().then(function() {
                validateId(user);
                expect(user.firstName).to.be.equal('Billy');
                expect(user.lastName).to.be.equal('Bob');
            }).then(done, done);
        });

        it('should allow use of member variables in methods', function(done) {

            class User extends Document {
                constructor() {
                    super();
                    this.firstName = String;
                    this.lastName = String;
                }

                fullName() {
                    return this.firstName + ' ' + this.lastName;
                }
            }

            var user = User.create();
            user.firstName = 'Billy';
            user.lastName = 'Bob';

            user.save().then(function() {
                validateId(user);
                expect(user.fullName()).to.be.equal('Billy Bob');
            }).then(done, done);
        });

        it('should allow schemas to be extended', function(done) {

            class User extends Document {
                constructor(collection) {
                    super(collection);
                    this.firstName = String;
                    this.lastName = String;
                }
            }

            class ProUser extends User {
                constructor() {
                    super();
                    this.paymentMethod = String;
                }
            }

            var user = ProUser.create();
            user.firstName = 'Billy';
            user.lastName = 'Bob';
            user.paymentMethod = 'cash';

            user.save().then(function() {
                validateId(user);
                expect(user.firstName).to.be.equal('Billy');
                expect(user.lastName).to.be.equal('Bob');
                expect(user.paymentMethod).to.be.equal('cash');
            }).then(done, done);
        });

        it('should allow schemas to be overridden', function(done) {

            class Vehicle extends Document {
                constructor(collection) {
                    super(collection);
                    this.numWheels = {
                        type: Number,
                        default: 4
                    };
                }
            }

            class Motorcycle extends Vehicle {
                constructor() {
                    super();
                    this.numWheels = {
                        type: Number,
                        default: 2
                    };
                }
            }

            var bike = Motorcycle.create();

            bike.save().then(function() {
                validateId(bike);
                expect(bike.numWheels).to.be.equal(2);
            }).then(done, done);
        });

        it('should provide default collection name based on class name', function(done) {

            class User extends Document {
                constructor() {
                    super();
                }
            }

            var user = User.create();

            expect(user.collectionName()).to.be.equal('users');
            expect(User.collectionName()).to.be.equal('users');

            done();
        });

        it('should provide default collection name based on subclass name', function(done) {

            class User extends Document {
                constructor() {
                    super();
                }
            }

            class ProUser extends User {
                constructor() {
                    super();
                }
            }

            var pro = ProUser.create();

            expect(pro.collectionName()).to.be.equal('prousers');
            expect(ProUser.collectionName()).to.be.equal('prousers');

            done();
        });

        it('should allow custom collection name', function(done) {

            class User extends Document {
                constructor() {
                    super();
                }

                static collectionName() {
                    return 'sheeple';
                }
            }

            var user = User.create();

            expect(user.collectionName()).to.be.equal('sheeple');
            expect(User.collectionName()).to.be.equal('sheeple');

            done();
        });
    });

    describe('types', function() {
        it('should allow reference types', function(done) {

            class ReferenceeModel extends Document {
                constructor() {
                    super();
                    this.str = String;
                }

                static collectionName() {
                    return 'referencee1';
                }
            }

            class ReferencerModel extends Document {
                constructor() {
                    super();
                    this.ref = ReferenceeModel;
                    this.num = { type: Number };
                }

                static collectionName() {
                    return 'referencer1';
                }
            }

            var data = ReferencerModel.create();
            data.ref = ReferenceeModel.create();
            data.ref.str = 'some data';
            data.num = 1;

            data.ref.save().then(function() {
                validateId(data.ref);
                return data.save();
            }).then(function() {
                validateId(data);
                return ReferencerModel.loadOne({ num: 1 });
            }).then(function(d) {
                validateId(d);
                validateId(d.ref);
                expect(d.ref).to.be.an.instanceof(ReferenceeModel);
                expect(d.ref.str).to.be.equal('some data');
            }).then(done, done);
        });

        it('should allow array of references', function(done) {

            class ReferenceeModel extends Document {
                constructor() {
                    super();
                    this.schema({ str: { type: String } });
                }

                static collectionName() {
                    return 'referencee2';
                }
            }

            class ReferencerModel extends Document {
                constructor() {
                    super();
                    this.refs = [ReferenceeModel];
                    this.num = Number;
                }

                static collectionName() {
                    return 'referencer2';
                }
            }

            var data = ReferencerModel.create();
            data.refs.push(ReferenceeModel.create());
            data.refs.push(ReferenceeModel.create());
            data.refs[0].str = 'string1';
            data.refs[1].str = 'string2';
            data.num = 1;

            data.refs[0].save().then(function() {
                validateId(data.refs[0]);
                return data.refs[1].save();
            }).then(function() {
                validateId(data.refs[1]);
                return data.save();
            }).then(function() {
                validateId(data);
                return ReferencerModel.loadOne({ num: 1 });
            }).then(function(d) {
                validateId(d);
                validateId(d.refs[0]);
                validateId(d.refs[1]);
                expect(d.refs[0]).to.be.an.instanceof(ReferenceeModel);
                expect(d.refs[1]).to.be.an.instanceof(ReferenceeModel);
                expect(d.refs[0].str).to.be.equal('string1');
                expect(d.refs[1].str).to.be.equal('string2');
            }).then(done, done);
        });

        it('should allow references to be saved using the object or its id', function(done) {
            class ReferenceeModel extends Document {
                constructor() {
                    super();
                    this.str = String;
                }

                static collectionName() {
                    return 'referencee3';
                }
            }

            class ReferencerModel extends Document {
                constructor() {
                    super();
                    this.ref1 = ReferenceeModel;
                    this.ref2 = ReferenceeModel;
                    this.num = { type: Number };
                }

                static collectionName() {
                    return 'referencer3';
                }
            }

            var data = ReferencerModel.create();
            data.ref1 = ReferenceeModel.create();
            var ref2 = ReferenceeModel.create();
            data.ref1.str = 'string1';
            ref2.str = 'string2';
            data.num = 1;

            data.ref1.save().then(function() {
                validateId(data.ref1);
                return data.save();
            }).then(function() {
                validateId(data);
                return ref2.save();
            }).then(function() {
                validateId(ref2);
                data.ref2 = ref2.id;
                return data.save();
            }).then(function() {
                return ReferencerModel.loadOne({num: 1});
            }).then(function(d) {
                validateId(d.ref1);
                validateId(d.ref2);
                expect(d.ref1.str).to.be.equal('string1');
                expect(d.ref2.str).to.be.equal('string2');
            }).then(done, done);
        });

        it('should allow array of references to be saved using the object or its id', function(done) {
            class ReferenceeModel extends Document {
                constructor() {
                    super();
                    this.schema({ str: { type: String } });
                }

                static collectionName() {
                    return 'referencee4';
                }
            }

            class ReferencerModel extends Document {
                constructor() {
                    super();
                    this.refs = [ReferenceeModel];
                    this.num = Number;
                }

                static collectionName() {
                    return 'referencer4';
                }
            }

            var data = ReferencerModel.create();
            data.refs.push(ReferenceeModel.create());
            var ref2 = ReferenceeModel.create();
            data.refs[0].str = 'string1';
            ref2.str = 'string2';
            data.num = 1;

            data.refs[0].save().then(function() {
                validateId(data.refs[0]);
                return data.save();
            }).then(function() {
                validateId(data);
                return ref2.save();
            }).then(function() {
                validateId(ref2);
                data.refs.push(ref2.id);
                return data.save();
            }).then(function() {
                return ReferencerModel.loadOne({num: 1});
            }).then(function(d) {
                validateId(d.refs[0]);
                validateId(d.refs[1]);
                expect(d.refs[1].str).to.be.equal('string2');
            }).then(done, done);
        });

        it('should allow circular references', function(done) {

            class Employee extends Document {
                constructor() {
                    super();
                    this.name = String;
                    this.boss = Boss;
                }
            }

            class Boss extends Document {
                constructor() {
                    super();
                    this.salary = Number;
                    this.employees = [Employee];
                }

                static collectionName() {
                    return 'bosses';
                }
            }

            var employee = Employee.create();
            employee.name = 'Scott';

            var boss = Boss.create();
            boss.salary = 10000000;

            employee.boss = boss;

            boss.save().then(function() {
                validateId(boss);

                return employee.save();
            }).then(function() {
                validateId(employee);
                validateId(employee.boss);

                boss.employees.push(employee);

                return boss.save();
            }).then(function() {
                validateId(boss);
                validateId(boss.employees[0]);
                validateId(boss.employees[0].boss);

                return Boss.loadOne({ salary: 10000000 });
            }).then(function(b) {
                // If we had an issue with an infinite loop
                // of loading circular dependencies then the
                // test probably would have crashed by now,
                // so we're good.

                validateId(b);

                // Validate that boss employee ref was loaded
                validateId(b.employees[0]);

                // .loadOne should have only loaded 1 level
                // of references, so the boss's reference
                // to the employee is still the ID.
                expect(b.employees[0].boss).to.not.be.null;
                expect(!isDocument(b.employees[0].boss)).to.be.true;
            }).then(done, done);
        });

        it('should allow string types', function(done) {

            class StringModel extends Document {
                constructor() {
                    super();
                    this.schema({ str: { type: String } });
                }
            }

            var data = StringModel.create();
            data.str = 'hello';

            data.save().then(function() {
                validateId(data);
                expect(data.str).to.be.equal('hello');
            }).then(done, done);
        });

        it('should allow number types', function(done) {

            class NumberModel extends Document {
                constructor() {
                    super();
                    this.schema({ num: { type: Number } });
                }

                static collectionName() {
                    return 'numbers1';
                }
            }

            var data = NumberModel.create();
            data.num = 26;

            data.save().then(function() {
                validateId(data);
                expect(data.num).to.be.equal(26);
            }).then(done, done);
        });

        it('should allow boolean types', function(done) {

            class BooleanModel extends Document {
                constructor() {
                    super();
                    this.schema({ bool: { type: Boolean } });
                }
            }

            var data = BooleanModel.create();
            data.bool = true;

            data.save().then(function() {
                validateId(data);
                expect(data.bool).to.be.equal(true);
            }).then(done, done);
        });

        it('should allow date types', function(done) {

            class DateModel extends Document {
                constructor() {
                    super();
                    this.schema({ date: { type: Date } });
                }
            }

            var data = DateModel.create();
            var date = new Date();
            data.date = date;

            data.save().then(function() {
                validateId(data);
                expect(data.date).to.be.equal(date);
            }).then(done, done);
        });

        it('should allow object types', function(done) {

            class ObjectModel extends Document {
                constructor() {
                    super();
                    this.schema({ obj: { type: Object } });
                }
            }

            var data = ObjectModel.create();
            data.obj = { hi: 'bye'};

            data.save().then(function() {
                validateId(data);
                expect(data.obj.hi).to.not.be.null;
                expect(data.obj.hi).to.be.equal('bye');
            }).then(done, done);
        });

        it('should allow buffer types', function(done) {

            class BufferModel extends Document {
                constructor() {
                    super();
                    this.schema({ buf: { type: Buffer } });
                }
            }

            var data = BufferModel.create();
            data.buf = new Buffer('hello');

            data.save().then(function() {
                validateId(data);
                expect(data.buf.toString('ascii')).to.be.equal('hello');
            }).then(done, done);
        });

        it('should allow array types', function(done) {

            class ArrayModel extends Document {
                constructor() {
                    super();
                    this.schema({ arr: { type: Array } });
                }
            }

            var data = ArrayModel.create();
            data.arr = [1, 'number', true];

            data.save().then(function() {
                validateId(data);
                expect(data.arr).to.have.length(3);
                expect(data.arr).to.include(1);
                expect(data.arr).to.include('number');
                expect(data.arr).to.include(true);
            }).then(done, done);
        });

        it('should allow typed-array types', function(done) {

            class ArrayModel extends Document {
                constructor() {
                    super();
                    this.schema({ arr: { type: [String] } });
                }
            }

            var data = ArrayModel.create();
            data.arr = ['1', '2', '3'];

            data.save().then(function() {
                validateId(data);
                expect(data.arr).to.have.length(3);
                expect(data.arr).to.include('1');
                expect(data.arr).to.include('2');
                expect(data.arr).to.include('3');
            }).then(done, done);
        });

        it('should reject objects containing values with different types', function(done) {

            class NumberModel extends Document {
                constructor() {
                    super();
                    this.schema({ num: { type: Number } });
                }

                static collectionName() {
                    return 'numbers2';
                }
            }

            var data = NumberModel.create();
            data.num = '1';

            data.save().then(function() {
                expect.fail(null, Error, 'Expected error, but got none.');
            }).catch(function(error) {
                expect(error instanceof Error).to.be.true;
            }).then(done, done);
        });

        it('should reject typed-arrays containing different types', function(done) {

            class ArrayModel extends Document {
                constructor() {
                    super();
                    this.schema({ arr: { type: [String] } });
                }
            }

            var data = ArrayModel.create();
            data.arr = [1, 2, 3];

            data.save().then(function() {
                expect.fail(null, Error, 'Expected error, but got none.');
            }).catch(function(error) {
                expect(error instanceof Error).to.be.true;
            }).then(done, done);
        });
    });

    describe('defaults', function() {
        it('should assign default value if unassigned', function(done) {

            var data = Data.create();

            data.save().then(function() {
                validateId(data);
                expect(data.source).to.be.equal('reddit');
            }).then(done, done);
        });

        it('should assign default value via function if unassigned', function(done) {

            var data = Data.create();

            data.save().then(function() {
                validateId(data);
                expect(data.date).to.be.lessThan(Date.now());
            }).then(done, done);
        });

        it('should be undefined if unassigned and no default is given', function(done) {

            class Person extends Document {
                constructor() {
                    super();
                    this.name = String;
                    this.age = Number;
                }

                static collectionName() {
                    return 'people';
                }
            }

            var person = Person.create({
                name: 'Scott'
            });

            person.save().then(function() {
                validateId(person);
                return Person.loadOne({name: 'Scott'});
            }).then(function(p) {
                validateId(p);
                expect(p.name).to.be.equal('Scott');
                expect(p.age).to.be.undefined;
            }).then(done, done);
        });
    });

    describe('choices', function() {
        it('should accept value specified in choices', function(done) {

            var data = Data.create();
            data.source = 'wired';

            data.save().then(function() {
                validateId(data);
                expect(data.source).to.be.equal('wired');
            }).then(done, done);
        });

        it('should reject values not specified in choices', function(done) {

            var data = Data.create();
            data.source = 'google';

            data.save().then(function() {
                expect.fail(null, Error, 'Expected error, but got none.');
            }).catch(function(error) {
                expect(error instanceof Error).to.be.true;
            }).then(done, done);
        });
    });

    describe('min', function() {
        it('should accept value > min', function(done) {

            var data = Data.create();
            data.item = 1;

            data.save().then(function() {
                validateId(data);
                expect(data.item).to.be.equal(1);
            }).then(done, done);
        });

        it('should accept value == min', function(done) {

            var data = Data.create();
            data.item = 0;

            data.save().then(function() {
                validateId(data);
                expect(data.item).to.be.equal(0);
            }).then(done, done);
        });

        it('should reject value < min', function(done) {

            var data = Data.create();
            data.item = -1;

            data.save().then(function() {
                expect.fail(null, Error, 'Expected error, but got none.');
            }).catch(function(error) {
                expect(error instanceof Error).to.be.true;
            }).then(done, done);
        });
    });

    describe('max', function() {
        it('should accept value < max', function(done) {

            var data = Data.create();
            data.item = 99;

            data.save().then(function() {
                validateId(data);
                expect(data.item).to.be.equal(99);
            }).then(done, done);
        });

        it('should accept value == max', function(done) {

            var data = Data.create();
            data.item = 100;

            data.save().then(function() {
                validateId(data);
                expect(data.item).to.be.equal(100);
            }).then(done, done);
        });

        it('should reject value > max', function(done) {

            var data = Data.create();
            data.item = 101;

            data.save().then(function() {
                expect.fail(null, Error, 'Expected error, but got none.');
            }).catch(function(error) {
                expect(error instanceof Error).to.be.true;
            }).then(done, done);
        });
    });

    describe('match', function() {
        it('should accept value matching regex', function(done) {

            class Product extends Document {
                constructor() {
                    super();
                    this.name = String;
                    this.cost = {
                        type: String,
                        match: /^\$?[\d,]+(\.\d*)?$/
                    };
                }
            }

            var product = Product.create();
            product.name = 'Dark Roast Coffee';
            product.cost = '$1.39';

            product.save().then(function() {
                validateId(product);
                expect(product.name).to.be.equal('Dark Roast Coffee');
                expect(product.cost).to.be.equal('$1.39');
            }).then(done, done);
        });

        it('should reject value not matching regex', function(done) {

            class Product extends Document {
                constructor() {
                    super();
                    this.name = String;
                    this.cost = {
                        type: String,
                        match: /^\$?[\d,]+(\.\d*)?$/
                    };
                }
            }

            var product = Product.create();
            product.name = 'Light Roast Coffee';
            product.cost = '$1..39';

            product.save().then(function() {
                fail(null, Error, 'Expected error, but got none.');
            }).catch(function(error) {
                expectError(error);
            }).then(done, done);
        });
    });

    describe('validate', function() {
        it('should accept value that passes custom validator', function(done) {

            class Person extends Document {
                constructor() {
                    super();

                    this.name = {
                        type: String,
                        validate: function(value) {
                            return value.length > 4;
                        }
                    };
                }

                static collectionName() {
                    return 'people';
                }
            }

            var person = Person.create({
                name: 'Scott'
            });

            person.save().then(function() {
                validateId(person);
                expect(person.name).to.be.equal('Scott');
            }).then(done, done);
        });

        it('should reject value that fails custom validator', function(done) {

            class Person extends Document {
                constructor() {
                    super();

                    this.name = {
                        type: String,
                        validate: function(value) {
                            return value.length > 4;
                        }
                    };
                }

                static collectionName() {
                    return 'people';
                }
            }

            var person = Person.create({
                name: 'Matt'
            });

            person.save().then(function() {
                fail(null, Error, 'Expected error, but got none.');
            }).catch(function(error) {
                expectError(error);
            }).then(done, done);
        });
    });

<<<<<<< HEAD
    describe('canonicalize', function() {
        it('should ensure timestamp dates are converted to Date objects', function(done) {

            class Person extends Document {
                constructor() {
                    super();

                    this.birthday = Date;
                }

                static collectionName() {
                    return 'people';
=======
    describe('required', function() {
        it('should accept value that is not undefined', function(done) {

            class Person extends Document {
                constructor() {
                    super('people');

                    this.name = {
                        type: String,
                        required: true
                    };
                }
            }

            var person = Person.create({
                name: 'Scott'
            });

            person.save().then(function() {
                validateId(person);
                expect(person.name).to.be.equal('Scott');
            }).then(done, done);
        });

        it('should accept an empty value if default is specified', function(done) {

            class Person extends Document {
                constructor() {
                    super('people');

                    this.name = {
                        type: String,
                        required: true,
                        default: 'Scott'
                    };
                }
            }

            var person = Person.create();

            person.save().then(function() {
                validateId(person);
                expect(person.name).to.be.equal('Scott');
            }).then(done, done);
        });

        it('should accept boolean value', function(done) {

            class Person extends Document {
                constructor() {
                    super('people');

                    this.isSingle = {
                        type: Boolean,
                        required: true
                    };
                    this.isMerried = {
                        type: Boolean,
                        required: true
                    }
>>>>>>> d232d3cb
                }
            }

            var person = Person.create({
<<<<<<< HEAD
                birthday: 1449545138000     // Dec. 7th 2015 21:25:38
=======
                isMerried: true,
                isSingle: false
>>>>>>> d232d3cb
            });

            person.save().then(function() {
                validateId(person);
<<<<<<< HEAD
                expect(person.birthday.getFullYear()).to.be.equal(2015);
                expect(person.birthday.getHours()).to.be.equal(21);
                expect(person.birthday.getMinutes()).to.be.equal(25);
                expect(person.birthday.getMonth()).to.be.equal(11);
                expect(person.birthday.getSeconds()).to.be.equal(38);
=======
                expect(person.isMerried).to.be.true;
                expect(person.isSingle).to.be.false;
            }).then(done, done);
        });

        it('should accept date value', function(done) {

            class Person extends Document {
                constructor() {
                    super('people');

                    this.birthDate = {
                        type: Date,
                        required: true
                    };
                }
            }

            var myBirthDate = new Date();

            var person = Person.create({
                birthDate: myBirthDate
            });

            person.save().then(function(savedPerson) {
                validateId(person);
                expect(savedPerson.birthDate).to.equal(myBirthDate);
            }).then(done, done);
        });

        it('should accept any number value', function(done) {

            class Person extends Document {
                constructor() {
                    super('people');

                    this.age = {
                        type: Number,
                        required: true
                    };
                    this.level = {
                        type: Number,
                        required: true
                    };
                }
            }

            var person = Person.create({
                age: 21,
                level: 0
            });

            person.save().then(function(savedPerson) {
                validateId(person);
                expect(savedPerson.age).to.equal(21);
                expect(savedPerson.level).to.equal(0);
            }).then(done, done);
        });

        it('should reject value that is undefined', function(done) {

            class Person extends Document {
                constructor() {
                    super('people');

                    this.name = {
                        type: String,
                        required: true
                    };
                }
            }

            var person = Person.create();

            person.save().then(function() {
                fail(null, Error, 'Expected error, but got none.');
            }).catch(function(error) {
                expectError(error);
            }).then(done, done);
        });

        it('should reject value if specified default empty value', function(done) {

            class Person extends Document {
                constructor() {
                    super('people');

                    this.name = {
                        type: String,
                        required: true,
                        default: ''
                    };
                }
            }

            var person = Person.create();

            person.save().then(function() {
                fail(null, Error, 'Expected error, but got none.');
            }).catch(function(error) {
                expectError(error);
            }).then(done, done);
        });

        it('should reject value that is null', function(done) {

            class Person extends Document {
                constructor() {
                    super('people');

                    this.name = {
                        type: Object,
                        required: true
                    };
                }
            }

            var person = Person.create({
                name: null
            });

            person.save().then(function() {
                fail(null, Error, 'Expected error, but got none.');
            }).catch(function(error) {
                expectError(error);
            }).then(done, done);
        });

        it('should reject value that is an empty array', function(done) {

            class Person extends Document {
                constructor() {
                    super('people');

                    this.names = {
                        type: Array,
                        required: true
                    };
                }
            }

            var person = Person.create({
                names: []
            });

            person.save().then(function() {
                fail(null, Error, 'Expected error, but got none.');
            }).catch(function(error) {
                expectError(error);
            }).then(done, done);
        });

        it('should reject value that is an empty string', function(done) {

            class Person extends Document {
                constructor() {
                    super('people');

                    this.name = {
                        type: String,
                        required: true
                    };
                }
            }

            var person = Person.create({
                name: ''
            });

            person.save().then(function() {
                fail(null, Error, 'Expected error, but got none.');
            }).catch(function(error) {
                expectError(error);
            }).then(done, done);
        });

        it('should reject value that is an empty object', function(done) {

            class Person extends Document {
                constructor() {
                    super('people');

                    this.names = {
                        type: Object,
                        required: true
                    };
                }
            }

            var person = Person.create({
                names: {}
            });

            person.save().then(function() {
                fail(null, Error, 'Expected error, but got none.');
            }).catch(function(error) {
                expectError(error);
>>>>>>> d232d3cb
            }).then(done, done);
        });
    });

    describe('hooks', function() {
        it('should call all pre and post functions', function(done) {

            var preValidateCalled = false;
            var preSaveCalled = false;
            var preDeleteCalled = false;

            var postValidateCalled = false;
            var postSaveCalled = false;
            var postDeleteCalled = false;

            class Person extends Document {
                constructor() {
                    super();
                }

                static collectionName() {
                    return 'people';
                }

                preValidate() {
                    preValidateCalled = true;
                }

                postValidate() {
                    postValidateCalled = true;
                }

                preSave() {
                    preSaveCalled = true;
                }

                postSave() {
                    postSaveCalled = true;
                }

                preDelete() {
                    preDeleteCalled = true;
                }

                postDelete() {
                    postDeleteCalled = true;
                }
            }

            var person = Person.create();

            person.save().then(function() {
                validateId(person);

                // Pre/post save and validate should be called
                expect(preValidateCalled).to.be.equal(true);
                expect(preSaveCalled).to.be.equal(true);
                expect(postValidateCalled).to.be.equal(true);
                expect(postSaveCalled).to.be.equal(true);
                
                // Pre/post delete should not have been called yet
                expect(preDeleteCalled).to.be.equal(false);
                expect(postDeleteCalled).to.be.equal(false);

                return person.delete();
            }).then(function(numDeleted) {
                expect(numDeleted).to.be.equal(1);

                expect(preDeleteCalled).to.be.equal(true);
                expect(postDeleteCalled).to.be.equal(true);
            }).then(done, done);
        });
    });

    describe('serialize', function() {
        it('should serialize data to JSON', function(done) {
            class Person extends Document {
                constructor() {
                    super();

                    this.name = String;
                    this.age = Number;
                    this.isAlive = Boolean;
                    this.children = [String];
                    this.spouse = {
                        type: String,
                        default: null
                    };
                }

                static collectionName() {
                    return 'people';
                }
            }

            var person = Person.create({
                name: 'Scott',
                age: 28,
                isAlive: true,
                children: ['Billy', 'Timmy'],
                spouse: null
            });

            person.save().then(function() {
                validateId(person);
                expect(person.name).to.be.equal('Scott');
                expect(person.age).to.be.equal(28);
                expect(person.isAlive).to.be.equal(true);
                expect(person.children).to.have.length(2);
                expect(person.spouse).to.be.null;

                var json = person.toJSON();

                expect(json.name).to.be.equal('Scott');
                expect(json.age).to.be.equal(28);
                expect(json.isAlive).to.be.equal(true);
                expect(json.children).to.have.length(2);
                expect(json.spouse).to.be.null;
                expect(json.id).to.be.equal(person.id);
            }).then(done, done);
        });

        it('should serialize data to JSON', function(done) {
            class Person extends Document {
                constructor() {
                    super();

                    this.name = String;
                    this.children = [Person];
                    this.spouse = {
                        type: Person,
                        default: null
                    };
                }

                static collectionName() {
                    return 'people';
                }
            }

            var person = Person.create({
                name: 'Scott'
            });

            var spouse = Person.create({
                name: 'Jane'
            });

            var kid1 = Person.create({
                name: 'Billy'
            });

            var kid2 = Person.create({
                name: 'Timmy'
            });

            spouse.save().then(function() {
                return kid1.save();
            }).then(function() {
                return kid2.save();
            }).then(function() {
                person.spouse = spouse;
                person.children.push(kid1);
                person.children.push(kid2);

                return person.save();
            }).then(function() {
                validateId(person);
                validateId(spouse);
                validateId(kid1);
                validateId(kid2);

                expect(person.name).to.be.equal('Scott');
                expect(person.children).to.have.length(2);
                expect(person.spouse.name).to.be.equal('Jane');
                expect(person.children[0].name).to.be.equal('Billy');
                expect(person.children[1].name).to.be.equal('Timmy');
                expect(person.spouse).to.be.an.instanceof(Person);
                expect(person.children[0]).to.be.an.instanceof(Person);
                expect(person.children[1]).to.be.an.instanceof(Person);

                var json = person.toJSON();

                expect(json.name).to.be.equal('Scott');
                expect(json.children).to.have.length(2);
                expect(json.spouse.name).to.be.equal('Jane');
                expect(json.children[0].name).to.be.equal('Billy');
                expect(json.children[1].name).to.be.equal('Timmy');
                expect(json.spouse).to.not.be.an.instanceof(Person);
                expect(json.children[0]).to.not.be.an.instanceof(Person);
                expect(json.children[1]).to.not.be.an.instanceof(Person);
            }).then(done, done);
        });
    });
});<|MERGE_RESOLUTION|>--- conflicted
+++ resolved
@@ -1056,7 +1056,6 @@
         });
     });
 
-<<<<<<< HEAD
     describe('canonicalize', function() {
         it('should ensure timestamp dates are converted to Date objects', function(done) {
 
@@ -1069,89 +1068,94 @@
 
                 static collectionName() {
                     return 'people';
-=======
-    describe('required', function() {
-        it('should accept value that is not undefined', function(done) {
-
-            class Person extends Document {
-                constructor() {
-                    super('people');
-
-                    this.name = {
-                        type: String,
-                        required: true
-                    };
                 }
             }
 
             var person = Person.create({
-                name: 'Scott'
+                birthday: 1449545138000     // Dec. 7th 2015 21:25:38
             });
 
             person.save().then(function() {
                 validateId(person);
-                expect(person.name).to.be.equal('Scott');
-            }).then(done, done);
-        });
-
-        it('should accept an empty value if default is specified', function(done) {
-
-            class Person extends Document {
-                constructor() {
-                    super('people');
-
-                    this.name = {
-                        type: String,
-                        required: true,
-                        default: 'Scott'
-                    };
-                }
-            }
-
-            var person = Person.create();
-
-            person.save().then(function() {
-                validateId(person);
-                expect(person.name).to.be.equal('Scott');
-            }).then(done, done);
-        });
-
-        it('should accept boolean value', function(done) {
-
-            class Person extends Document {
-                constructor() {
-                    super('people');
-
-                    this.isSingle = {
-                        type: Boolean,
-                        required: true
-                    };
-                    this.isMerried = {
-                        type: Boolean,
-                        required: true
-                    }
->>>>>>> d232d3cb
-                }
-            }
-
-            var person = Person.create({
-<<<<<<< HEAD
-                birthday: 1449545138000     // Dec. 7th 2015 21:25:38
-=======
-                isMerried: true,
-                isSingle: false
->>>>>>> d232d3cb
-            });
-
-            person.save().then(function() {
-                validateId(person);
-<<<<<<< HEAD
                 expect(person.birthday.getFullYear()).to.be.equal(2015);
                 expect(person.birthday.getHours()).to.be.equal(21);
                 expect(person.birthday.getMinutes()).to.be.equal(25);
                 expect(person.birthday.getMonth()).to.be.equal(11);
                 expect(person.birthday.getSeconds()).to.be.equal(38);
-=======
+            }).then(done, done);
+        });
+    });
+
+    describe('required', function() {
+        it('should accept value that is not undefined', function(done) {
+
+            class Person extends Document {
+                constructor() {
+                    super('people');
+
+                    this.name = {
+                        type: String,
+                        required: true
+                    };
+                }
+            }
+
+            var person = Person.create({
+                name: 'Scott'
+            });
+
+            person.save().then(function() {
+                validateId(person);
+                expect(person.name).to.be.equal('Scott');
+            }).then(done, done);
+        });
+
+        it('should accept an empty value if default is specified', function(done) {
+
+            class Person extends Document {
+                constructor() {
+                    super('people');
+
+                    this.name = {
+                        type: String,
+                        required: true,
+                        default: 'Scott'
+                    };
+                }
+            }
+
+            var person = Person.create();
+
+            person.save().then(function() {
+                validateId(person);
+                expect(person.name).to.be.equal('Scott');
+            }).then(done, done);
+        });
+
+        it('should accept boolean value', function(done) {
+
+            class Person extends Document {
+                constructor() {
+                    super('people');
+
+                    this.isSingle = {
+                        type: Boolean,
+                        required: true
+                    };
+                    this.isMerried = {
+                        type: Boolean,
+                        required: true
+                    };
+                }
+            }
+
+            var person = Person.create({
+                isMerried: true,
+                isSingle: false
+            });
+
+            person.save().then(function() {
+                validateId(person);
                 expect(person.isMerried).to.be.true;
                 expect(person.isSingle).to.be.false;
             }).then(done, done);
@@ -1349,7 +1353,6 @@
                 fail(null, Error, 'Expected error, but got none.');
             }).catch(function(error) {
                 expectError(error);
->>>>>>> d232d3cb
             }).then(done, done);
         });
     });
